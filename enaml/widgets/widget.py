--- conflicted
+++ resolved
@@ -132,12 +132,8 @@
     #--------------------------------------------------------------------------
     @observe('enabled', 'visible', 'background', 'foreground', 'font',
         'minimum_size', 'maximum_size', 'show_focus_rect', 'tool_tip',
-<<<<<<< HEAD
         'status_tip', 'accept_drops', 'accept_drags', 'drag_type', 'drag_data',
-        'drop_types', 'highlight_drop'))
-=======
-        'status_tip')
->>>>>>> 674efd7b
+        'drop_types', 'highlight_drop')
     def _update_proxy(self, change):
         """ Update the proxy widget when the Widget data changes.
 
