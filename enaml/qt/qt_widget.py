--- conflicted
+++ resolved
@@ -276,7 +276,12 @@
         """
         self.widget.setVisible(False)
 
-<<<<<<< HEAD
+    def restyle(self):
+        """ Restyle the widget with the current style data.
+
+        """
+        self.refresh_style_sheet()
+
     #--------------------------------------------------------------------------
     # Drag and drop
     #--------------------------------------------------------------------------
@@ -357,10 +362,3 @@
         self.declaration._handle_drop(content)
         event.acceptProposedAction()
         self.hover_exit()
-=======
-    def restyle(self):
-        """ Restyle the widget with the current style data.
-
-        """
-        self.refresh_style_sheet()
->>>>>>> 674efd7b
